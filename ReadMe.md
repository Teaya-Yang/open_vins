--- conflicted
+++ resolved
@@ -18,13 +18,9 @@
 
 ## News / Events
 
-<<<<<<< HEAD
 * **December 1, 2020** - Released improved memory management, active feature pointcloud publishing, limiting number of features in update to bound compute, and other small fixes. See v2.3 [PR#117](https://github.com/rpng/open_vins/pull/117) for details.
-* **July 7, 2020** - Released zero velocity update for vehicle applications and direct initialization when standing still. See v2.2 [PR#79](https://github.com/rpng/open_vins/pull/79) for details. 
-=======
 * **November 18, 2020** - Released groundtruth generation utility package, [vicon2gt](https://github.com/rpng/vicon2gt) to enable creation of groundtruth trajectories in a motion capture room for evaulating VIO methods.
 * **July 7, 2020** - Released zero velocity update for vehicle applications and direct initialization when standing still. See [PR#79](https://github.com/rpng/open_vins/pull/79) for details. 
->>>>>>> e3cc117a
 * **May 18, 2020** - Released secondary pose graph example repository [ov_secondary](https://github.com/rpng/ov_secondary) based on [VINS-Fusion](https://github.com/HKUST-Aerial-Robotics/VINS-Fusion). OpenVINS now publishes marginalized feature track, feature 3d position, and first camera intrinsics and extrinsics. See [PR#66](https://github.com/rpng/open_vins/pull/66) for details and discussion.
 * **April 3, 2020** - Released [v2.0](https://github.com/rpng/open_vins/releases/tag/v2.0) update to the codebase with some key refactoring, ros-free building, improved dataset support, and single inverse depth feature representation. Please check out the [release page](https://github.com/rpng/open_vins/releases/tag/v2.0) for details.
 * **January 21, 2020** - Our paper has been accepted for presentation in [ICRA 2020](https://www.icra2020.org/). We look forward to seeing everybody there! We have also added links to a few videos of the system running on different datasets.
